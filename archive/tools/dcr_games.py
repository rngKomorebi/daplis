--- conflicted
+++ resolved
@@ -6,43 +6,8 @@
 
 from LinoSPAD2.functions import cross_talk, plot_tmsp
 
-<<<<<<< HEAD
-path = r"/media/sj/King4TB/LS2_Data/CT/#33/CT_#33"
-path = r"/media/sj/King4TB/LS2_Data/CT/#21"
-
-plot_tmsp.plot_sensor_population(
-    path,
-    daughterboard_number="NL11",
-    motherboard_number="#21",
-    firmware_version="2212s",
-    timestamps=1000,
-    include_offset=False,
-    pickle_fig=True,
-    app_mask=False,
-    correct_pixel_addressing=True,
-)
-
-path = r"/media/sj/King4TB/LS2_Data/CT"
-
-plot_tmsp.plot_sensor_population_full_sensor(
-    path,
-    daughterboard_number="NL11",
-    motherboard_number1="#33",
-    motherboard_number2="#21",
-    firmware_version="2212s",
-    timestamps=1000,
-    include_offset=False,
-    pickle_fig=True,
-    app_mask=False,
-)
-
-### DCR COLLECTION ###
-# 31
-path = r"/media/sj/King4TB/LS2_Data/CT/#33/CT_#33"
-=======
 path33 = r"D:\LinoSPAD2\Data\board_NL11\Prague\DCR\#33"
 path21 = r"D:\LinoSPAD2\Data\board_NL11\Prague\DCR\#21"
->>>>>>> 179a99f2
 
 dcr33 = cross_talk.collect_dcr_by_file(
     path33,
@@ -57,16 +22,8 @@
 with open(file_path, "wb") as file:
     pickle.dump(dcr33, file)
 
-<<<<<<< HEAD
-# 21
-path = r"/media/sj/King4TB/LS2_Data/CT/#21"
-
-dcr21 = cross_talk.collect_dcr_by_file(
-    path,
-=======
 dcr21 = cross_talk.collect_dcr_by_file(
     path21,
->>>>>>> 179a99f2
     daughterboard_number="NL11",
     motherboard_number="#21",
     firmware_version="2212s",
@@ -74,12 +31,6 @@
 )
 
 file_path = "DCR_#21.pkl"
-<<<<<<< HEAD
-os.chdir(path)
-with open(file_path, "wb") as file:
-    pickle.dump(dcr21, file)
-### PLOTTING ###
-=======
 
 with open(file_path, "wb") as file:
     pickle.dump(dcr21, file)
@@ -97,7 +48,6 @@
     include_offset=False,
     app_mask=False,
 )
->>>>>>> 179a99f2
 
 ##################
 hot_pixels_21 = [5, 7, 35, 100, 121, 189, 198, 220, 225, 228, 229, 247]
