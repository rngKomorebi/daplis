import os
from glob import glob

import numpy as np
import seaborn as sns
from matplotlib import pyplot as plt
from pyarrow import feather as ft

from LinoSPAD2.functions import utils


def sigma_of_count_spread_to_average(path, pixels: list):

    os.chdir(path)

    ft_file = glob("*.feather")[1]

    data = ft.read_feather(ft_file)

    data_cut = data[f"{pixels[0]},{pixels[1]}"]

    data_cut = data_cut[(data_cut > 20e3) & (data_cut < 40e3)]

    step = 10
    bins = np.arange(np.min(data_cut), np.max(data_cut), 17.857 * step)

    counts, bin_edges = np.histogram(data_cut, bins=bins)

    bin_centers = (bin_edges - 17.857 * step / 2)[1:]

    plt.rcParams.update({"font.size": 22})

    try:
        os.chdir("results/bckg_spread")
    except Exception:
        os.makedirs("results/bckg_spread")
        os.chdir("results/bckg_spread")

    plt.figure(figsize=(10, 7))
    plt.step(bin_centers, counts)
    plt.title(f"Histogram of delta ts\nBin size is {bins[1] - bins[0]:.2f} ps")
    plt.xlabel(r"$\Delta$t [ps]")
    plt.ylabel("# of coincidences [-]")
    plt.savefig("Background_histogram.png")

    counts_spread, bin_edges_spread = np.histogram(counts, bins=24)
    bin_centers_spread = (
        bin_edges_spread - (bin_edges_spread[1] - bin_edges_spread[0]) / 2
    )[1:]

    sns.jointplot(
        x=bin_centers, y=counts, height=10, marginal_kws=dict(bins=24)
    )
    plt.title("Histogram of delta ts with histograms of spread", fontsize=20)
    plt.xlabel(r"$\Delta$t [ps]", fontsize=20)
    plt.ylabel("# of coincidences [-]", fontsize=20)
    plt.savefig("Background_histogram_triple.png")

    pars, covs = utils.fit_gaussian(bin_centers_spread, counts_spread)

    fig, ax = plt.subplots(figsize=(10, 7))
    ax.step(bin_centers_spread, counts_spread, label="Spread of counts")
    ax.plot(
        bin_centers_spread,
        utils.gaussian(bin_centers_spread, *pars),
        label="Fit",
    )
    ax.set_title(
        f"Ratio of spread to average: {pars[2] / np.mean(counts) * 100:.1f} %"
    )
    ax.set_xlabel("Spread [-]")
    ax.set_ylabel("Counts [-]")
    ax.text(
        0.07,
        0.9,
        f"\u03C3={pars[2]:.2f}\u00B1{np.sqrt(covs[2,2]):.2f}",
        transform=ax.transAxes,
        fontsize=25,
        bbox=dict(
            facecolor="white", edgecolor="black", boxstyle="round,pad=0.5"
        ),
    )
    plt.savefig("Spread_fitted.png")


<<<<<<< HEAD
path = r"/media/sj/King4TB/LS2_Data/Halogen HBT/96_tmsps/delta_ts_data"
sigma_of_count_spread_to_average(path, pixels=[144, 171])
=======
def sigma_of_count_spread_to_average_from_ft_file(
    ft_file, pixels: list, step: int = 10, bins_sigma: int = 20
):

    path = os.path.dirname(ft_file)

    # feather_file_name = ft_file.split("\\")[-1].split(".")[0]

    os.chdir(path)

    data = ft.read_feather(ft_file)

    data_cut = data[f"{pixels[0]},{pixels[1]}"]

    data_cut = data_cut[(data_cut > 20e3) & (data_cut < 40e3)]

    bins = np.arange(np.min(data_cut), np.max(data_cut), 17.857 * step)

    counts, bin_edges = np.histogram(data_cut, bins=bins)

    bin_centers = (bin_edges - 17.857 * step / 2)[1:]

    plt.rcParams.update({"font.size": 22})

    plt.figure(figsize=(10, 7))
    plt.step(bin_centers, counts)
    plt.title(f"Histogram of delta ts\nBin size is {bins[1] - bins[0]:.2f} ps")
    plt.xlabel(r"$\Delta$t [ps]")
    plt.ylabel("# of coincidences [-]")

    counts_spread, bin_edges_spread = np.histogram(counts, bins=bins_sigma)
    bin_centers_spread = (
        bin_edges_spread - (bin_edges_spread[1] - bin_edges_spread[0]) / 2
    )[1:]

    sns.jointplot(
        x=bin_centers, y=counts, height=10, marginal_kws=dict(bins=bins_sigma)
    )
    plt.title("Histogram of delta ts with histograms of spread", fontsize=20)
    plt.xlabel(r"$\Delta$t [ps]", fontsize=20)
    plt.ylabel("# of coincidences [-]", fontsize=20)

    pars, covs = utils.fit_gaussian(bin_centers_spread, counts_spread)

    fig, ax = plt.subplots(figsize=(10, 7))
    ax.step(bin_centers_spread, counts_spread, label="Spread of counts")
    ax.plot(
        bin_centers_spread,
        utils.gaussian(bin_centers_spread, *pars),
        label="Fit",
    )
    ax.set_title(
        f"Ratio of spread to average: {pars[2] / np.mean(counts) * 100:.1f} %"
    )
    ax.set_xlabel("Spread [-]")
    ax.set_ylabel("Counts [-]")
    ax.text(
        0.59,
        0.9,
        f"\u03C3={pars[2]:.2f}\u00B1{np.sqrt(covs[2,2]):.2f}",
        transform=ax.transAxes,
        fontsize=25,
        bbox=dict(
            facecolor="white", edgecolor="black", boxstyle="round,pad=0.5"
        ),
    )


path = r"D:\LinoSPAD2\Data\board_NL11\Prague\Halogen_HBT\Halogen_HBT"
ft_file = os.path.join(path, r"10247000-10247220.feather")
sigma_of_count_spread_to_average_from_ft_file(
    ft_file, pixels=[144, 171], step=10
)
>>>>>>> 93277bb1
<|MERGE_RESOLUTION|>--- conflicted
+++ resolved
@@ -83,10 +83,6 @@
     plt.savefig("Spread_fitted.png")
 
 
-<<<<<<< HEAD
-path = r"/media/sj/King4TB/LS2_Data/Halogen HBT/96_tmsps/delta_ts_data"
-sigma_of_count_spread_to_average(path, pixels=[144, 171])
-=======
 def sigma_of_count_spread_to_average_from_ft_file(
     ft_file, pixels: list, step: int = 10, bins_sigma: int = 20
 ):
@@ -159,5 +155,4 @@
 ft_file = os.path.join(path, r"10247000-10247220.feather")
 sigma_of_count_spread_to_average_from_ft_file(
     ft_file, pixels=[144, 171], step=10
-)
->>>>>>> 93277bb1
+)